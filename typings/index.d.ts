/// <reference path="globals/es6-shim/index.d.ts" />
/// <reference path="globals/firebase3/index.d.ts" />
/// <reference path="globals/hammerjs/index.d.ts" />
/// <reference path="globals/jasmine/index.d.ts" />
/// <reference path="globals/node/index.d.ts" />
<<<<<<< HEAD
/// <reference path="modules/angularfire2/index.d.ts" />
/// <reference path="modules/es6-promise/index.d.ts" />
declare var google;
=======
interface Window {
  google: any;
  cordova: any; 
}
>>>>>>> 807e9262
<|MERGE_RESOLUTION|>--- conflicted
+++ resolved
@@ -3,13 +3,9 @@
 /// <reference path="globals/hammerjs/index.d.ts" />
 /// <reference path="globals/jasmine/index.d.ts" />
 /// <reference path="globals/node/index.d.ts" />
-<<<<<<< HEAD
 /// <reference path="modules/angularfire2/index.d.ts" />
 /// <reference path="modules/es6-promise/index.d.ts" />
-declare var google;
-=======
 interface Window {
   google: any;
-  cordova: any; 
-}
->>>>>>> 807e9262
+  cordova: any;
+}